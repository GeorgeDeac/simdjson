--- conflicted
+++ resolved
@@ -5,16 +5,12 @@
 #include "simdjson/jsoncharutils.h"
 #include "simdjson/parsedjson.h"
 
-<<<<<<< HEAD
 #ifdef JSON_TEST_STRINGS
 void foundString(const uint8_t *buf, const uint8_t *parsed_begin, const uint8_t *parsed_end);
 void foundBadString(const uint8_t *buf);
 #endif
 
-
-=======
 namespace simdjson {
->>>>>>> 43143f64
 // begin copypasta
 // These chars yield themselves: " \ /
 // b -> backspace, f -> formfeed, n -> newline, r -> cr, t -> horizontal tab
